--- conflicted
+++ resolved
@@ -253,19 +253,6 @@
 		//List of agents should contain parent team members (Agents) and their parent team members (FA)
 		List<UserModel> assignableTeamMembers = new ArrayList<UserModel>();
 
-<<<<<<< HEAD
-		//EFS and Agents are only assignable users, currently
-		//TODO: Eventually gather these by groupId
-		UserModel topParent = UserModel.getTopParentUser(currentUser);
-		if(null != topParent) {
-			assignableTeamMembers.add(topParent);
-			Set<UserModel> children = UserModel.getChildUserModelsByParentAllLevels(topParent);
-			if(null != children) {
-				//Filter by role level
-				List<UserModel> agentsAndEFS = filter(having(on(UserModel.class).getUserPermissionLevel(), lessThanOrEqualTo(1)), children);
-				assignableTeamMembers.addAll(agentsAndEFS);
-			}
-=======
 		//If currentUser is FA of Agent assignable to self
         if (currentUser.getRole().isPassingPermissionLevel(UserRole.AGENT)) {
 			assignableTeamMembers.add(currentUser);
@@ -273,7 +260,6 @@
 			//Get all descendant users
 			Set<UserModel> allAgents = UserModel.getChildUserModelsByParentAllLevels(currentUser);
 			assignableTeamMembers.addAll(allAgents);
->>>>>>> d9cb48ab
 		}
 
 		return assignableTeamMembers;
