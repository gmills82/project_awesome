--- conflicted
+++ resolved
@@ -1,31 +1,6 @@
 @(user: UserModel, agents: List[UserModel])
 @home(user, "Refer a Client") {
     <h1>Edit Client Referral</h1>
-<<<<<<< HEAD
-    <div ng-controller="ReferralController">
-        <div class="panel panel-default">
-            <header class="panel-heading">
-                <h2 class="panel-title">Edit a Client Referral</h2>
-            </header>
-            <div class="panel-body clearfix">
-                <form class="form-horizontal" ng-submit="editReferralFormSubmission(referral)" name="referralForm" novalidate>
-                    <div class="alert alert-info required">
-                        <i class="fa fa-info-circle fa-fw fa-lg"></i>
-                        <span>*</span> denotes required fields
-                    </div>
-                    <div class="form-group required">
-                        <label class="col-md-2 control-label" >Referral Type:</label>
-                        <div class="col-md-10">
-                            <select ng-model="referral.refType" required>
-                                <option value="Callout">Callout</option>
-                                <option value="Appt">Appointment</option>
-                                <option value="Quote">Quote</option>
-                                <option value="Profiles Review">Profiles Review</option>
-                                <option value="Declined">Declined</option>
-                                <option value="Follow Up">Follow Up</option>
-                                <option value="Seminar">Seminar</option>
-                            </select>
-=======
     <div class="row" ng-controller="ReferralController">
         <div class="col-md-12 col-lg-8 col-sm-12">
             <div class="panel panel-default">
@@ -47,6 +22,7 @@
                                     <option value="Quote">Quote</option>
                                     <option value="Profiles Review">Profiles Review</option>
                                     <option value="Declined">Declined</option>
+                                    <option value="Follow Up">Follow Up</option>
                                     <option value="Seminar">Seminar</option>
                                 </select>
                             </div>
@@ -56,7 +32,6 @@
                             <div class="col-md-10">
                                 <input type="text" ng-model="referral.client.name" name="name" placeholder="Client Name" class="form-control" required />
                             </div>
->>>>>>> 12a94461
                         </div>
 
                         <div class="form-group required">
