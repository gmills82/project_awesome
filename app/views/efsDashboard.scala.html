--- conflicted
+++ resolved
@@ -1,4 +1,3 @@
-<<<<<<< HEAD
 <div class="row">
     <div class="col-lg-12">
         <div ng-controller="StatsController" class="main-box">
@@ -53,7 +52,7 @@
                         </div>
                     </div>
                 </div>
-                <div class="row" ng-show="mostTotalClients && mostProductiveReferrals && highestPercentageProductiveReferrals">
+                <div class="row" ng-show="mostTotalClients">
                     <div class="mid-box-header">
                         <h2 class="col-lg-12">All-Star Team Members</h2>
                     </div>
@@ -78,7 +77,7 @@
                             </div>
                         </div>
                     </div>
-                    <div class="col-lg-4">
+                    <div class="col-lg-4" ng-show="mostProductiveReferrals.callout">
                         <div class=" clearfix">
                             <div class=" clearfix profile-box-contact">
                                 <div class=" clearfix">
@@ -99,7 +98,7 @@
                             </div>
                         </div>
                     </div>
-                    <div class="col-lg-4">
+                    <div class="col-lg-4" ng-show="highestPercentageProductiveReferrals.callout">
                         <div class=" clearfix">
                             <div class=" clearfix profile-box-contact">
                                 <div class=" clearfix">
@@ -124,103 +123,6 @@
             </div>
         </div>
     </div>
-=======
-<div ng-controller="StatsController">
-
-	<div stat-time-directive></div>
-
-	<div ng-controller="EfsStatsController" ng-cloak>
-		<div class="row">
-			<div class="col-md-3">
-				<div class="main-box small-graph-box emerald-bg efs-referrals-box">
-					<span class="value">{{totalReferrals}}</span>
-					<span class="headline">Total Referrals</span>
-					<div class="progress">
-						<div style="width: {{percentageProductiveReferrals}}%;" aria-valuemax="100" aria-valuemin="0" aria-valuenow="84" role="progressbar" class="progress-bar"></div>
-					</div>
-					<span class="subinfo">
-						{{getProductiveReferrals()}}
-					</span>
-					<span class="subinfo">
-						{{getProductiveReferralsPercentage()}}
-					</span>
-				</div>
-			</div>
-			<div class="col-md-3">
-				<div class="main-box infographic-box efs-infographic">
-					<i class="fa fa-money emerald-bg"></i>
-					<span class="headline">Total IPS</span>
-					<span class="value">
-						<span class="timer">
-						{{totalIPS | number}}
-						</span>
-					</span>
-				</div>
-			</div>
-			<div class="col-md-3">
-				<div class="main-box infographic-box efs-infographic">
-					<i class="fa fa-money purple-bg"></i>
-					<span class="headline">Total PC</span>
-					<span class="value">
-						<span class="timer">
-						{{totalPC | number}}
-						</span>
-					</span>
-				</div>
-			</div>
-			<div class="col-md-3">
-				<div class="main-box infographic-box efs-infographic">
-					<i class="fa fa-money green-bg"></i>
-					<span class="headline">Total Insurance</span>
-					<span class="value">
-						<span class="timer">{{totalInsurance | number}}
-						</span>
-					</span>
-				</div>
-			</div>
-		</div>
-		<div class="row" ng-show="mostTotalClients">
-			<div class="col-lg-12">
-				<div class="main-box clearfix productive-referrals-callout">
-					<header class="main-box-header clearfix">
-						<h2>Most Productive Producers</h2>
-					</header>
-					<div class="main-box-body clearfix">
-						<ul class="widget-users row">
-							<li class="col-md-4">
-								<i class="fa fa-users" style="color: #e7ebee;font-size: 35px;float: left;"></i>
-								<div class="details">
-									<strong>Most Total Clients</strong><br />
-									{{mostTotalClients.user.fullName}}<br />
-									{{mostTotalClients.callout}} Clients<br />
-									Supervising Agent: {{mostTotalClients.supervisor.fullName}}
-								</div>
-							</li>
-							<li class="col-md-4" ng-show="mostProductiveReferrals.callout">
-								<i class="fa fa-cogs" style="color: #e7ebee;font-size: 35px;float: left;"></i>
-								<div class="details">
-									<strong>Most Productive Referrals</strong><br />
-									{{mostProductiveReferrals.user.fullName}}<br />
-									{{mostProductiveReferrals.callout}} Referrals<br />
-									Supervising Agent: {{mostProductiveReferrals.supervisor.fullName}}
-								</div>
-							</li>
-							<li class="col-md-4" ng-show="highestPercentageProductiveReferrals.callout">
-								<i class="fa fa-trophy" style="color: #e7ebee;font-size: 35px;float: left;"></i>
-								<div class="details">
-									<strong>Highest Percentage of Productive Referrals</strong><br />
-									{{highestPercentageProductiveReferrals.user.fullName}}<br />
-									{{highestPercentageProductiveReferrals.callout | number : 2}}%<br />
-									Supervising Agent: {{highestPercentageProductiveReferrals.supervisor.fullName}}
-								</div>
-							</li>
-						</ul>
-					</div>
-				</div>
-			</div>
-		</div>
-	</div>
->>>>>>> bd612576
 </div>
 
 <div class="row">
