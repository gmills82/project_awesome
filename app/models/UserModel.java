package models;

import com.fasterxml.jackson.annotation.JsonBackReference;
import com.fasterxml.jackson.annotation.JsonFilter;
import com.fasterxml.jackson.annotation.JsonManagedReference;
import org.h2.expression.ExpressionList;
import org.mindrot.jbcrypt.BCrypt;
import play.Logger;
import play.data.validation.Constraints;
import play.db.ebean.Model;

import javax.persistence.*;
import java.util.*;

/**
 * User: grant.mills
 * Date: 7/28/14
 * Time: 9:23 AM
 */
@Entity
@JsonFilter("password")
public class UserModel extends Model {

    @Id
    public long id;

    @Constraints.Required
    public long userId;

    @Constraints.Email
    @Constraints.Required
    @Column(unique=true)
    public String userName;
    public String password;

	@Constraints.Required
	public String firstName;

	@Constraints.Required
	public String lastName;

	@OneToMany(cascade = CascadeType.ALL, mappedBy = "parent_team_member")
	@JsonManagedReference
	public List<UserModel> childTeamMembers;

	@ManyToOne(optional = true)
	@JoinColumn(name="parent_team_member", referencedColumnName = "id")
	@JsonBackReference
	public UserModel parent_team_member;

    @Column(name = "role_type")
    private Integer roleType;

    @Transient
    private UserRole role;

    private Integer groupId;

    //Unique name check
    public static Boolean isUserNameTaken(String name) {
        List<UserModel> list = find.where().eq("userName", name).findList();
        if(list.size() > 0) {
            return Boolean.TRUE;
        }
        return Boolean.FALSE;
    }

    //Method to salt passwords
    public static String saltPassword(String password) {
        return BCrypt.hashpw(password, BCrypt.gensalt());
    }

    public static Finder<Long, UserModel> find = new Finder(Long.class, UserModel.class);

    /**
     Find a user by ID

     @param id     User ID
     @return User
     */
    public static UserModel getById(Long id) {
        List<UserModel> users = find.where().eq("id", id).findList();
        if (users == null || users.size() == 0) {
            return null;
        }
        return users.get(0);
    }

    /**
     Returns a list of users matching the provided IDs

     @param userIds List of user IDs
     @return List of users
     */
    public static List<UserModel> getByUserIds(List<Long> userIds) {
        return find.where().in("id", userIds).findList();
    }

<<<<<<< HEAD
	public static UserModel getTopParentUser(UserModel user) {
		if(null == user.parent_team_member) {
			return user;
		}else {
			return UserModel.getTopParentUser(user.parent_team_member);
		}
	}
=======
    /**
     Returns all users matching the provided role
>>>>>>> d9cb48ab

     @param role Role to match
     @return List of users
     */
    public static List<UserModel> getByUserRole(UserRole role) {
        return find.where().eq("role_type", role.getPermissionLevel()).findList();
    }

    /**
     Returns all users matching the provided group ID and roles

     @param groupId Group ID
     @param roles Roles
     @return List of users
     */
    public static List<UserModel> getByGroupAndRole(Integer groupId, UserRole... roles) {
        List<Integer> permissionLevels = new ArrayList<>();
        for (UserRole role : roles) {
            permissionLevels.add(role.getPermissionLevel());
        }
        return find.where()
                .eq("group_id", groupId)
                .in("role_type", permissionLevels)
                .findList();
    }

    /**
     Returns all team members that are children of the provided parent in the same group

     @param parent Parent team member
     @return Children team members
     */
	public static Set<UserModel> getChildUserModelsByParentAllLevels(UserModel parent) {

        // If the parent has a group ID, we can use that to look up all children. Otherwise, we need to get the children
        // and (theoretically, it's not actually happening like this) recursively look up *their* children to get the
        // full list of users.
        if (parent.getGroupId() != null && parent.getRole() != null) {
            Logger.info("Looking up children for team member {} by group ID...", parent.getId());
            List<UserRole> roles = parent.getRole().getChildRoles(true);
            UserRole[] userRoles = roles.toArray(new UserRole[roles.size()]);
            return new HashSet<>(UserModel.getByGroupAndRole(parent.getGroupId(), userRoles));
        }

        Logger.info("Looking up children for team member {} iteratively...", parent.getId());

		//Unique set of team members to be returned
		Set<UserModel> team = new HashSet<UserModel>();

		//1st level children
		Set<UserModel> firstLevelList = getChildUserModelByParent(parent);
		Iterator<UserModel> iter = firstLevelList.iterator();
		while(iter.hasNext()) {
			//Child
			UserModel child = iter.next();

			//Gather 2nd level children per 1st child
			Set<UserModel> secondLevelListPerChild = getChildUserModelByParent(child);

			//Add each to secondLevelList
			team.addAll(secondLevelListPerChild);

			//Add to return list
			team.add(child);
		}

		return team;
	}

	/**
	 * Get only 1st level children on parent
	 * @param parent - UserModel of parent
	 * @return unique set of 1st level child team members
	 */
	public static Set<UserModel> getChildUserModelByParent(UserModel parent) {

        // If there's a group ID on the parent, use it to look up the children for a more specific set. In the grand
        // scheme of things, this won't usually make a difference, but it's good for assurance that the child is part
        // of the same group.
        if (parent.getGroupId() != null) {
            return find.where()
                    .isNotNull("parent_team_member")
                    .eq("parent_team_member", parent)
                    .eq("group_id", parent.getGroupId())
                    .findSet();
        }
		return find.where().isNotNull("parent_team_member").eq("parent_team_member", parent).findSet();
	}

    public static UserModel getByEmail(String email) {
        return find.where().eq("userName", email).findList().listIterator().next();
    }

	public Integer getUserPermissionLevel() {
		return this.roleType.getPermissionLevel();
	}

    public static List<UserModel> getAll() {
        return find.all();
    }

    public static String authenticate(String userName, String password) {
        List<UserModel> userList = find.where().eq("userName", userName).findList();

        if(userList.size() == 0) {
            return "User not found";
        }
        UserModel possibleUser = userList.listIterator().next();
		if(BCrypt.checkpw(password, possibleUser.password)) {
            return null;
        }else {
            return "Invalid Login";
        }
    }

    public List<UserModel> getChildTeamMembers() {
        return childTeamMembers;
    }

    public void setChildTeamMembers(List<UserModel> childTeamMembers) {
        this.childTeamMembers = childTeamMembers;
    }

    /**
     Returns a concatenation of the first and last name

     @return User's full name
     */
    public String getFullName() {
        String firstName = (this.firstName != null) ? this.firstName : "";
        String lastName = (this.lastName != null) ? this.lastName : "";
        return String.format("%s %s", firstName, lastName);
    }

    /*************************************************************
     GETTERS & SETTERS
     ************************************************************/

    public long getId() {
        return id;
    }

    public void setId(long id) {
        this.id = id;
    }

    public void setRoleType(Integer roleType) {
        this.roleType = roleType;
    }

    public UserRole getRole() {
        if (role == null) {
            role = UserRole.getUserRoleForPermissionLevel(this.roleType);
        }
        return role;
    }

    public void setRole(UserRole role) {
        this.role = role;
    }

    public Integer getGroupId() {
        return groupId;
    }

    public void setGroupId(Integer groupId) {
        this.groupId = groupId;
    }
}<|MERGE_RESOLUTION|>--- conflicted
+++ resolved
@@ -96,21 +96,11 @@
         return find.where().in("id", userIds).findList();
     }
 
-<<<<<<< HEAD
-	public static UserModel getTopParentUser(UserModel user) {
-		if(null == user.parent_team_member) {
-			return user;
-		}else {
-			return UserModel.getTopParentUser(user.parent_team_member);
-		}
-	}
-=======
-    /**
-     Returns all users matching the provided role
->>>>>>> d9cb48ab
-
-     @param role Role to match
-     @return List of users
+    /**
+     * Returns all users matching the provided role
+     *
+     * @param role Role to match
+     * @return List of users
      */
     public static List<UserModel> getByUserRole(UserRole role) {
         return find.where().eq("role_type", role.getPermissionLevel()).findList();
