--- conflicted
+++ resolved
@@ -56,7 +56,9 @@
 	public static List<Referral> getByAssignedIdInRange(Long assigneeId, Long range) {
 		return finder.where().eq("user_id", assigneeId).ge("dateCreated", range).findList();
 	}
-<<<<<<< HEAD
+	public static List<Referral> getByUserId(Long assignedUserId) {
+		return finder.where().eq("user_id", assignedUserId).findList();
+	}
 	public static List<Referral> getByClientId(Long id) {
 		return finder.where().eq("clientId", id).findList();
 	}
@@ -72,9 +74,5 @@
 
 		super.setDateOfLastInteraction(milliseconds);
 		this.lastEditedDate = lastEditedDate;
-=======
-	public static List<Referral> getByUserId(Long assignedUserId) {
-		return finder.where().eq("user_id", assignedUserId).findList();
->>>>>>> 40c24eea
 	}
 }