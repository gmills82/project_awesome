--- conflicted
+++ resolved
@@ -62,15 +62,9 @@
 GET           /agent/:agentId/referrals                    controllers.AgentController.getReferralsByAgentId(agentId: Long, producerId: Long ?= 0)
 
 # Stats controller
-<<<<<<< HEAD
-GET           /stats/efs/:from/:to                         controllers.StatsController.getEFSStats(from: Long, to: Long)
-GET           /stats/producer/:producerid/:from/:to        controllers.StatsController.getProducerStats(producerid: Long, from: Long, to: Long)
-GET           /stats/agent/:agentid/:from/:to              controllers.StatsController.getAgentStats(agentid: Long, from: Long, to: Long)
-=======
 GET           /stats/efs/:efsid/:from/:to                    controllers.StatsController.getEFSStats(efsid: Long, from: Long, to: Long)
 GET           /stats/producer/:producerid/:from/:to   controllers.StatsController.getProducerStats(producerid: Long, from: Long, to: Long)
 GET           /stats/agent/:agentid/:from/:to         controllers.StatsController.getAgentStats(agentid: Long, from: Long, to: Long)
->>>>>>> db373db8
 
 # NOTE: This method should be called once and removed. Although calling it multiple times won't do anything, it's an unnecessary method after the initial migration.
 PUT           /json/referral/patch                         controllers.ReferralCtrl.patchReferrals()